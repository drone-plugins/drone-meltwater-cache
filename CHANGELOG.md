--- conflicted
+++ resolved
@@ -9,11 +9,8 @@
 
 ### Added
 
-<<<<<<< HEAD
 - [#209](https://github.com/meltwater/drone-cache/pull/209) Added double star directory searching in mounts (e.g. `path/**/subdir`)
-=======
 - [#198](https://github.com/meltwater/drone-cache/pull/198) Add `hashFiles` template function to generate the SHA256 hash of multiple files
->>>>>>> 74783edf
 
 ### Changed
 
