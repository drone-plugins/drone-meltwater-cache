# Changelog

All notable changes to this project will be documented in this file.

The format is based on [Keep a Changelog](https://keepachangelog.com/en/1.0.0/),
and this project adheres to [Semantic Versioning](https://semver.org/spec/v2.0.0.html).

## Unreleased

<<<<<<< HEAD
- [#141](https://github.com/meltwater/drone-cache/pull/141) archive/tar, archive/gzip:
  add absolute path mode: fix an issue #130 with drone where it fails to make extraction if the passed path is an absoulte path.

- [#133](https://github.com/meltwater/drone-cache/pull/133) bacnkend/s3: Fixed Anonymous Credentials Error on public buckets.
  - Fixes [#132](https://github.com/meltwater/drone-cache/issues/132)
- [#138](https://github.com/meltwater/drone-cache/pull/138) backend/gcs: Fix GCS to pass credentials correctly when `GCS_ENDPOINT` is not set.
- [#135](https://github.com/meltwater/drone-cache/issues/135) backend/gcs: Fixed parsing of GCS JSON key.
- [#142](https://github.com/meltwater/drone-cache/issues/142) backend/s3: Add option to assume AWS IAM role
=======
>>>>>>> 299a9e55
### Added

- [#223](https://github.com/meltwater/drone-cache/pull/223) Added implementation for AlibabaOSS for backend storage

### Changed

- Updated dependency `cloud.google.com/go/storage v1.24.0` -> `v1.26.0`
- Updated dependency `github.com/urfave/cli/v2 v2.11.1` -> `v2.14.1`
- Updated dependency `google.golang.org/api v0.88.0` -> `v0.94.0`
- Updated dependency `google.golang.org/protobuf v1.28.0 ` -> `v1.28.1`

### Removed

## [1.4.0] - 2022-09-01

### Added

- [#209](https://github.com/meltwater/drone-cache/pull/209) Added double star directory searching in mounts (e.g. `path/**/subdir`)
- [#198](https://github.com/meltwater/drone-cache/pull/198) Add `hashFiles` template function to generate the SHA256 hash of multiple files

### Changed

- Bumped base go version from Go 1.14 to 1.18
- Switched and updated to moved dependency `go-kit/kit@v0.9.0` -> `go-kit/log@v0.2.1`
- Updated dependency `Azure/azure-storage-blob-go@v0.8.0` -> `v0.15.0`
- Updated dependency `aws/aws-sdk-go@v1.37.29` -> `v1.44.55`
- Updated dependency `cloud.google.com/go/storage@v1.1.0` -> `v1.23.0`
- Updated dependency `google.golang.org/api@v0.9.0` -> `v0.87.0`
- Updated dependency `google/go-cmp@v0.4.0` -> `v0.5.8`
- Updated dependency `klauspost/compress@v1.13.5` -> `v1.15.8`
- Updated dependency `pkg/sftp@v1.10.1` -> `v1.13.5`
- Updated dependency `urface/cli/v2@v2.1.1` -> `v2.11.0`
- Updated linting from manual install to official `golangci/golangci-lint:v1.46.2` Docker image 
- Updated golang base image from `1.14-alpine` to `1.18.4` (debian); issues with alpine `>= 3.13` due to DroneCI Docker Engine version
- Updated test image `minio/minio:RELEASE.2020-11-06T23-17-07Z` to `RELEASE.2022-07-15T03-44-22Z`
- Updated test image `fsouza/fake-gcs-server:1.18.3` to `1.38.3`
- Updated test image `mcr.microsoft.com/azure-storage/azurite:3.10.0` to `3.18.0`
- Linting fixes for older Go version code style
- Added missing struct argument for Azure Blob URLs (`azblob.ClientProvidedKeyOptions{}`)
- Renamed test cases to comply with Azure API disallowing non-alphanumeric characters in storage requests
- Linting rules adjusted to omit undesirable linters (see `.golanci.yml`)

### Removed

- Pushing `DOCS.md` Drone Plugin documenation; Drone/Harness now pull READMEs from Plugin repos

### Deprecated

- Nothing.

## [1.3.0] - 2022-04-05

### Added

- [#197](https://github.com/meltwater/drone-cache/pull/197) Zstd support

### Changed

- [#191](https://github.com/meltwater/drone-cache/issues/191) Update examples to reference non-dev images

## [1.2.2] - 2021-10-01

- [#188](https://github.com/meltwater/drone-cache/pull/188) v1.2.0 breaks EC2 IAM role bucket access

## [1.2.1] - 2021-09-30

### Added

- [#183](https://github.com/meltwater/drone-cache/pull/183) set goarch for arm64 goreleaser

## [1.2.0] - 2021-09-29

**Warning** arm64 docker images are broken in this release, please use to 1.2.1

### Added

- [#146](https://github.com/meltwater/drone-cache/issues/146) Provide an arm image
  - Multiple PRs
- [#99](https://github.com/meltwater/drone-cache/issues/99) Document building images and pushing locally for PR testing
- [#142](https://github.com/meltwater/drone-cache/issues/142) backend/s3: Add option to assume AWS IAM role
- [#102](https://github.com/meltwater/drone-cache/pull/102) Implement option to disable cache rebuild if it already exists in storage.
- [#86](https://github.com/meltwater/drone-cache/pull/86) Add backend operation timeout option that cancels request if they take longer than given duration. `BACKEND_OPERATION_TIMEOUT`, `backend.operation-timeot`. Default value is `3 minutes`.
- [#86](https://github.com/meltwater/drone-cache/pull/86) Customize the cache key in the path. Adds a new `remote_root` option to customize it. Defaults to `repo.name`.
  - Fixes [#97](https://github.com/meltwater/drone-cache/issues/97).
  [#89](https://github.com/meltwater/drone-cache/pull/89) Add Azure Storage Backend.
  [#84](https://github.com/meltwater/drone-cache/pull/84) Adds compression level option.
  [#77](https://github.com/meltwater/drone-cache/pull/77) Adds a new hidden CLI flag to be used for tests.
  [#73](https://github.com/meltwater/drone-cache/pull/73) Add Google Cloud storage support
  [#68](https://github.com/meltwater/drone-cache/pull/68) Introduces new storage backend, sFTP.

### Changed

- [#138](https://github.com/meltwater/drone-cache/pull/138) backend/gcs: Fix GCS to pass credentials correctly when `GCS_ENDPOINT` is not set.
- [#135](https://github.com/meltwater/drone-cache/issues/135) backend/gcs: Fixed parsing of GCS JSON key.
- [#151](https://github.com/meltwater/drone-cache/issues/151) backend/s3: Fix assume role parameter passing
- [#164](https://github.com/meltwater/drone-cache/issues/164) tests: lock azurite image to 3.10.0
- [#133](https://github.com/meltwater/drone-cache/pull/133) backend/s3: Fixed Anonymous Credentials Error on public buckets. 
  - Fixes [#132](https://github.com/meltwater/drone-cache/issues/132)

### Removed

- Nothing.

### Deprecated

- Nothing.

## [1.0.4] - 2019-06-14

### Added

- Add symlinks to archive

### Changed

- Nothing

### Removed

- Nothing.

### Deprecated

- Nothing.

## [1.1.0] - 2020-06-11

### Changed

- Docker login on CI
- Fix branch matchers
- Fix github actions
- Fix snapshot tag matcher
- [#121](https://github.com/meltwater/drone-cache/pull/121) Fix tests
- Generated missing embedded piece
- [#112](https://github.com/meltwater/drone-cache/pull/112) Improve documentation and development tooling
- [#125](https://github.com/meltwater/drone-cache/pull/125) Merge release v1.1
- [#124](https://github.com/meltwater/drone-cache/pull/124) Push images for snapshots
- Remove branch trigger
- Remove draft from releases prevents publishing
- Remove snapshot flag from goreleaser
- [#117](https://github.com/meltwater/drone-cache/pull/117) Removing leading newline in code block
- Revert snapshot simplifications
- Simplify snapshot releaser config
- [#111](https://github.com/meltwater/drone-cache/pull/111) Update docs for CLI args with new override flag
- [#126](https://github.com/meltwater/drone-cache/pull/126) Use bingo for tool dependencies
- [#127](https://github.com/meltwater/drone-cache/pull/127) Use latest release candidate in CI
- User docker token

### Removed

- Nothing.

### Deprecated

- Nothing.

## [1.0.4] - 2019-06-14

### Added

- [#42](https://github.com/meltwater/drone-cache/pull/42) Add symlinks to archive

## [1.0.3] - 2019-06-11

### Added

- Add missing stage
- Add missing labels
- Add release latest
- Add snapshot stage

### Changed

f20a2ea Rename DRONE_REPO_OWNER to DRONE_REPO_NAMESPACE

### Removed

- Nothing.

### Deprecated

- Nothing.

## [1.0.2] - 2019-05-17

### Added

- Improvements to build pipeline

### Changed

9532da6 Clean and organize TODOs

### Removed

- Nothing.

### Deprecated

- Nothing.

## [1.0.1] - 2019-05-15

### Added

- Add blogpost link to it
- Add cache-key parameter to README example
- Add slack message image

### Changed

- Do not try to rebuild cache for the paths do not exist
- Fix drone release
- Fix image name in README
- Fix link to examples in README
- Fix parameter naming issue in examples
- Fix pure Docker example in README
- Some README improvements
- goreleaser releases Docker

### Removed

- Nothing.

### Deprecated

- Nothing.

## [1.0.0] - 2019-04-05

### Added

- Add new drone logo
- goreleaser releases Docker

### Changed

- Nothing

### Removed

- Nothing.

### Deprecated

- Nothing.

## [1.0.0-rc4] - 2019-04-05

### Added

- Add new drone logo
- goreleaser releases Docker

### Changed

- Nothing

### Removed

- Nothing.

### Deprecated

- Nothing.

## [1.0.0-rc3] - 2019-03-19

### Added

- Add docs for drone plugin index
- Add how it works
- Fix minor command issue
- Integrate with Drone.io
- Trigger on a tag
- Use scratch as base image

### Changed

ba005b6 Improve README

### Removed

- Nothing.

### Deprecated

- Nothing.

## [1.0.0-rc2] - 2019-03-05

### Added

- Fix behaviour with empty credentials
- Print out more information when debug enabled

### Changed

- Improve Documentation

### Removed

- Nothing.

### Deprecated

- Nothing.

## [1.0.0-rc1] - 2019-02-26

### Added

- Add additional information for cache keys
- Add annotations for cache metadata fields
- Add cache key template helper functions (checksum, epoch, arch, os)
- Add github codeowners
- Volume/Filesystem Cache (#15)

### Changed

- Enable more linters and fix discovered issues (#14)
- Update documentation (#16)

### Removed

- Nothing.

### Deprecated

- Nothing.

## [0.9.0] - 2019-02-15

### Added

- CircleCI like template cache keys
- Short names to CLI flags
- Gzip support
- integration tests

### Changed

- Make Restore/Rebuild flags mutually exclusive

### Removed

- Ability to read environment variables from a file removed.
- Plugin no longer depends on github.com/joho/godotenv. `env-file` flag is no longer available.
- Plugin no longer depends on github.com/sirupsen/logrus.

### Deprecated

- Nothing.<|MERGE_RESOLUTION|>--- conflicted
+++ resolved
@@ -7,17 +7,8 @@
 
 ## Unreleased
 
-<<<<<<< HEAD
 - [#141](https://github.com/meltwater/drone-cache/pull/141) archive/tar, archive/gzip:
   add absolute path mode: fix an issue #130 with drone where it fails to make extraction if the passed path is an absoulte path.
-
-- [#133](https://github.com/meltwater/drone-cache/pull/133) bacnkend/s3: Fixed Anonymous Credentials Error on public buckets.
-  - Fixes [#132](https://github.com/meltwater/drone-cache/issues/132)
-- [#138](https://github.com/meltwater/drone-cache/pull/138) backend/gcs: Fix GCS to pass credentials correctly when `GCS_ENDPOINT` is not set.
-- [#135](https://github.com/meltwater/drone-cache/issues/135) backend/gcs: Fixed parsing of GCS JSON key.
-- [#142](https://github.com/meltwater/drone-cache/issues/142) backend/s3: Add option to assume AWS IAM role
-=======
->>>>>>> 299a9e55
 ### Added
 
 - [#223](https://github.com/meltwater/drone-cache/pull/223) Added implementation for AlibabaOSS for backend storage
