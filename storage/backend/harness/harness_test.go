--- conflicted
+++ resolved
@@ -13,10 +13,7 @@
 	"net/http"
 	"net/http/httptest"
 	"net/url"
-<<<<<<< HEAD
-=======
 	"strings"
->>>>>>> bbd6c9de
 	"testing"
 	"time"
 
