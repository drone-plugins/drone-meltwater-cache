--- conflicted
+++ resolved
@@ -283,31 +283,6 @@
 	return c.MultipartEnabled == "true"
 }
 
-func getMultipartChunkSize(c Config) (int64, error) {
-	if c.MultipartChunkSize <= 0 {
-		return 0, fmt.Errorf("invalid multipart chunk size: %d MB, must be greater than 0", c.MultipartChunkSize)
-	}
-	return int64(c.MultipartChunkSize) * 1024 * 1024, nil // Convert MB to bytes
-}
-
-func getMultipartThresholdSize(c Config) (int64, error) {
-	if c.MultipartThresholdSize <= 0 {
-		return 0, fmt.Errorf("invalid multipart threshold size: %d MB, must be greater than 0", c.MultipartThresholdSize)
-	}
-	return int64(c.MultipartThresholdSize) * 1024 * 1024, nil // Convert MB to bytes
-}
-
-func getMaxUploadSize(c Config) (int64, error) {
-	if c.MultipartMaxUploadSize <= 0 {
-		return 0, fmt.Errorf("invalid multipart max upload size: %d MB, must be greater than 0", c.MultipartMaxUploadSize)
-	}
-	return int64(c.MultipartMaxUploadSize) * 1024 * 1024, nil // Convert MB to bytes
-}
-
-func enableMultipart(c Config) bool {
-	return c.MultipartEnabled == "true"
-}
-
 func (b *Backend) Put(ctx context.Context, key string, r io.Reader) error {
 	// Clean the key path
 	key = strings.TrimPrefix(key, "/")
@@ -390,7 +365,6 @@
 		queryParams := url.Values{}
 		queryParams.Set("key", key)
 		queryParams.Set("uploads", "")
-<<<<<<< HEAD
 
 		initiateURL, err := b.client.GetUploadURLWithQuery(ctx, key, queryParams)
 		if err != nil {
@@ -425,42 +399,6 @@
 				return fmt.Errorf("failed to read response body: %w", err)
 			}
 
-=======
-
-		initiateURL, err := b.client.GetUploadURLWithQuery(ctx, key, queryParams)
-		if err != nil {
-			return err
-		}
-
-		// Log the initiation URL for debugging
-		b.logger.Log(
-			"msg", "generated presigned URL for multipart upload initiation",
-			"key", key,
-			"url", initiateURL,
-		)
-
-		// Initiate multipart upload (using PUT with ?uploads query param)
-		res, err := b.do(ctx, "PUT", initiateURL, nil)
-		if err != nil {
-			return fmt.Errorf("failed to initiate multipart upload: %w", err)
-		}
-		defer internal.CloseWithErrLogf(b.logger, res.Body, "response body, close defer")
-
-		if res.StatusCode != http.StatusOK {
-			body, _ := io.ReadAll(res.Body)
-			return fmt.Errorf("failed to initiate multipart upload, status code: %d, body: %s", res.StatusCode, string(body))
-		}
-
-		// Try to get upload ID from headers first
-		uploadID := res.Header.Get("X-Upload-Id")
-		if uploadID == "" {
-			// If not in headers, try to parse XML response if body is not empty
-			body, err := io.ReadAll(res.Body)
-			if err != nil {
-				return fmt.Errorf("failed to read response body: %w", err)
-			}
-
->>>>>>> bbd6c9de
 			// Only try to parse XML if body is not empty
 			if len(body) > 0 {
 				var initResponse MultipartUploadInitResponse
